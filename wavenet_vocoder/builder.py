# coding: utf-8
from __future__ import with_statement, print_function, absolute_import

from .util import is_scalar_input
#from .. import hparams

<<<<<<< HEAD

def wavenet( hparams ):
    from wavenet_vocoder import WaveNet

    model = WaveNet(out_channels=hparams.out_channels,
                    layers=hparams.layers,
                    stacks=hparams.stacks,
                    residual_channels=hparams.residual_channels,
                    gate_channels=hparams.gate_channels,
                    skip_out_channels=hparams.skip_out_channels,
                    cin_channels=hparams.cin_channels,
                    gin_channels=hparams.gin_channels,
                    weight_normalization=hparams.weight_normalization,
                    n_speakers=hparams.n_speakers,
                    dropout=hparams.dropout,
                    kernel_size=hparams.kernel_size,
                    upsample_conditional_features=hparams.upsample_conditional_features,
                    upsample_scales=hparams.upsample_scales,
                    freq_axis_kernel_size=hparams.freq_axis_kernel_size,
                    scalar_input=is_scalar_input(hparams.input_type)
=======
def wavenet( hparams ):
    from wavenet_vocoder import WaveNet

    model = WaveNet(out_channels=hparams.out_channels, layers=hparams.layers, stacks=hparams.stacks,
                    residual_channels=hparams.residual_channels,
                    gate_channels=hparams.gate_channels,
                    skip_out_channels=hparams.skip_out_channels,
                    kernel_size=hparams.kernel_size, dropout=hparams.dropout,
                    weight_normalization=hparams.weight_normalization,
                    cin_channels=hparams.cin_channels, gin_channels=hparams.gin_channels,
                    n_speakers=hparams.n_speakers,
                    upsample_conditional_features=hparams.upsample_conditional_features,
                    upsample_scales=hparams.upsample_scales,
                    freq_axis_kernel_size=hparams.freq_axis_kernel_size,
                    scalar_input=hparams.scalar_input,
                    use_speaker_embedding=hparams.use_speaker_embedding,
                    legacy=hparams.legacy
>>>>>>> b191ae0a
                    )

    return model


def wavernn( hparams ):
    from wavenet_vocoder import WaveRNN
    model = WaveRNN(in_channels=hparams.quantize_channels, out_channels=hparams.out_channels,
                    gru_hidden_size=hparams.gru_hidden_size,
                    cin_channels=hparams.cin_channels,
                    gin_channels=hparams.gin_channels,
                    n_speakers=hparams.n_speakers,
                    dropout=hparams.dropout, upsample_conditional_features=hparams.upsample_conditional_features,
                    scalar_input=is_scalar_input(hparams.input_type), hop_size=hparams.hop_size)

    return model


def fftnet( hparams ):
    from wavenet_vocoder import FFTNet
    model = FFTNet(in_channels=hparams.quantize_channels, out_channels=hparams.out_channels,
                   layers=hparams.layers,
                   cin_channels=hparams.cin_channels,
                   gin_channels=hparams.gin_channels,
                   n_speakers=hparams.n_speakers,
                   dropout=hparams.dropout,
                   upsample_conditional_features=hparams.upsample_conditional_features,
                   scalar_input=is_scalar_input(hparams.input_type), hop_size=hparams.hop_size)

    return model
<|MERGE_RESOLUTION|>--- conflicted
+++ resolved
@@ -4,28 +4,6 @@
 from .util import is_scalar_input
 #from .. import hparams
 
-<<<<<<< HEAD
-
-def wavenet( hparams ):
-    from wavenet_vocoder import WaveNet
-
-    model = WaveNet(out_channels=hparams.out_channels,
-                    layers=hparams.layers,
-                    stacks=hparams.stacks,
-                    residual_channels=hparams.residual_channels,
-                    gate_channels=hparams.gate_channels,
-                    skip_out_channels=hparams.skip_out_channels,
-                    cin_channels=hparams.cin_channels,
-                    gin_channels=hparams.gin_channels,
-                    weight_normalization=hparams.weight_normalization,
-                    n_speakers=hparams.n_speakers,
-                    dropout=hparams.dropout,
-                    kernel_size=hparams.kernel_size,
-                    upsample_conditional_features=hparams.upsample_conditional_features,
-                    upsample_scales=hparams.upsample_scales,
-                    freq_axis_kernel_size=hparams.freq_axis_kernel_size,
-                    scalar_input=is_scalar_input(hparams.input_type)
-=======
 def wavenet( hparams ):
     from wavenet_vocoder import WaveNet
 
@@ -43,7 +21,6 @@
                     scalar_input=hparams.scalar_input,
                     use_speaker_embedding=hparams.use_speaker_embedding,
                     legacy=hparams.legacy
->>>>>>> b191ae0a
                     )
 
     return model
